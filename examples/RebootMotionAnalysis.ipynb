{
 "cells": [
  {
   "cell_type": "markdown",
   "metadata": {
    "id": "tSkr03E15m2w"
   },
   "source": [
    "# Demo Notebook for Creating an Analysis of Reboot Motion Time Series Data\n",
    "\n",
    "__[CoLab Notebook Link](https://githubtocolab.com/RebootMotion/reboot-toolkit/blob/main/examples/RebootMotionAnalysis.ipynb)__\n",
    "\n",
    "Run the cells in order, making sure to enter AWS credentials in the cell when prompted"
   ]
  },
  {
   "cell_type": "code",
   "execution_count": null,
   "metadata": {
    "cellView": "form",
    "colab": {
     "base_uri": "https://localhost:8080/"
    },
    "id": "CtfKvfQHlHdx",
    "outputId": "c7ae1dab-ae22-4f86-dfce-9e7524ec2567",
    "pycharm": {
     "is_executing": true
    }
   },
   "outputs": [],
   "source": [
    "#@title Install Python Package\n",
    "\n",
<<<<<<< HEAD
    "%pip install git+https://github.com/RebootMotion/reboot-toolkit.git@v2.4.2#egg=reboot_toolkit > /dev/null\n",
    "%pip install git+https://github.com/RebootMotion/mlb-statsapi.git@v1.1.0#egg=mlb_statsapi > /dev/null\n",
=======
    "!pip install git+https://github.com/RebootMotion/reboot-toolkit.git@v2.7.1#egg=reboot_toolkit > /dev/null\n",
    "!pip install git+https://github.com/RebootMotion/mlb-statsapi.git@v1.1.0#egg=mlb_statsapi > /dev/null\n",
>>>>>>> d1448c5d
    "!echo \"Done Installing\""
   ]
  },
  {
   "cell_type": "code",
   "execution_count": null,
   "metadata": {
    "cellView": "form",
    "id": "2FxRcqDgEXce"
   },
   "outputs": [],
   "source": [
    "#@title Import Python Libraries\n",
    "\n",
    "import awswrangler as wr\n",
    "import boto3\n",
    "import reboot_toolkit as rtk\n",
    "import matplotlib.pyplot as plt\n",
    "import os\n",
    "import pandas as pd\n",
    "\n",
    "from reboot_toolkit import S3Metadata, MocapType, MovementType, Handedness, FileType, PlayerMetadata, setup_aws, decorate_primary_segment_df_with_stats_api\n",
    "from IPython.display import display"
   ]
  },
  {
   "cell_type": "code",
   "execution_count": null,
<<<<<<< HEAD
   "metadata": {},
   "outputs": [],
   "source": [
    "#@title User Input - No code changes required below this section, just enter information in forms\n",
    "\n",
    "# Update the below info to match your desired analysis information\n",
    "# Common changes you might want to make:\n",
    "\n",
    "# To analyze both Hawk-Eye HFR data from the Stats API,\n",
    "# and also Hawk-Eye Action files (e.g. from the DSP),\n",
    "#  set mocap_types=[MocapType.HAWKEYE_HFR, MocapType.HAWKEYE]\n",
    "\n",
    "# To analyze baseball-hitting,\n",
    "# set movement_type=MovementType.BASEBALL_HITTING\n",
    "\n",
    "# To analyze right-handed players,\n",
    "# set handedness=Handedness.RIGHT\n",
    "\n",
    "# To analyze data from the momentum and energy files,\n",
    "# set file_type=FileType.MOMENTUM_ENERGY\n",
    "\n",
    "# See https://docs.rebootmotion.com/ for all available file types and the data in each\n",
    "mocap_types = [MocapType.HAWKEYE_HFR]\n",
    "movement_type = MovementType.BASEBALL_PITCHING\n",
    "handedness = Handedness.LEFT\n",
    "file_type = FileType.INVERSE_KINEMATICS\n",
    "\n",
    "# Update the label to whatever you'd like to be displayed in the visuals\n",
    "primary_segment_label = 'Primary Segment'\n",
    "comparison_segment_label = 'Comparison Segment'"
   ]
  },
  {
   "cell_type": "markdown",
   "metadata": {},
   "source": [
    "# Authenticating the Reboot Motion Toolkit\n",
    "\n",
    "You can choose to authenticate the Reboot Motion Toolkit in one of two ways.\n",
    "\n",
    "1. **Using a JSON credentials string** (default): If you choose this option, you will be prompted to enter a JSON string containing your credentials during the next step. You can obtain your credentials string from the [Reboot Motion Dashboard](https://dashboard.rebootmotion.com/).\n",
    "```\n",
    "\"{\\\"aws_access_key_id\\\": \\\"xxxxxxxxxxxxxxxxxxxx\\\", \\\"aws_secret_access_key\\\": \\\"xxxxxxxxxxxxxxxxxxxx\\\", \\\"aws_session_token\\\": \\\"xxxxxxxxxxxxxxxxxxxx\\\", \\\"aws_default_region\\\": \\\"us-west-1\\\", \\\"org_id\\\": \\\"org-example\\\"}\"\n",
    "```\n",
    "\n",
    "2. **Using a .env file.** If you choose this option, you must upload a .env file to the local filesystem (the same directory as this notebook.) The .env file must contain the following variables:\n",
    "```\n",
    "ORG_ID=<Your Reboot Motion Org ID>\n",
    "AWS_ACCESS_KEY_ID=<Your AWS Access Key ID>\n",
    "AWS_SECRET_ACCESS_KEY=<Your AWS Secret Access Key>\n",
    "```"
   ]
  },
  {
   "cell_type": "code",
   "execution_count": null,
=======
>>>>>>> d1448c5d
   "metadata": {
    "colab": {
     "base_uri": "https://localhost:8080/"
    },
    "executionInfo": {
     "elapsed": 243357,
     "status": "ok",
     "timestamp": 1682088623455,
     "user": {
      "displayName": "Jimmy Buffi",
      "userId": "02111946216068691065"
     },
     "user_tz": 420
    },
    "id": "IGSVVhSKWZKY",
    "outputId": "cbc1838b-c5c2-4e6a-ee3b-5e712a550440"
   },
   "outputs": [],
   "source": [
    "#@title AWS Credentials\n",
    "boto3_session = setup_aws()"
   ]
  },
  {
   "cell_type": "code",
   "execution_count": null,
   "outputs": [],
   "source": [
    "#@title User Input - No code changes required below this section, just enter information in forms\n",
    "\n",
    "# Update the below info to match your desired analysis information\n",
    "# Common changes you might want to make:\n",
    "\n",
    "# To analyze both Hawk-Eye HFR data from the Stats API,\n",
    "# and also Hawk-Eye Action files (e.g. from the DSP),\n",
    "#  set mocap_types=[MocapType.HAWKEYE_HFR, MocapType.HAWKEYE]\n",
    "\n",
    "# To analyze baseball-hitting,\n",
    "# set movement_type=MovementType.BASEBALL_HITTING\n",
    "\n",
    "# To analyze right-handed players,\n",
    "# set handedness=Handedness.RIGHT\n",
    "\n",
    "# To analyze data from the momentum and energy files,\n",
    "# set file_type=FileType.MOMENTUM_ENERGY\n",
    "\n",
    "# See https://docs.rebootmotion.com/ for all available file types and the data in each\n",
    "mocap_types = [MocapType.HAWKEYE_HFR, MocapType.HAWKEYE]\n",
    "movement_type = MovementType.BASEBALL_PITCHING\n",
    "handedness = Handedness.LEFT\n",
    "file_type = FileType.INVERSE_KINEMATICS\n",
    "\n",
    "# Update the label to whatever you'd like to be displayed in the visuals\n",
    "primary_segment_label = 'Primary Segment'\n",
    "comparison_segment_label = 'Comparison Segment'\n",
    "\n",
    "# Use this bool to add columns of data, like pitch_type and start_speed, from the stats API\n",
    "add_stats_api = False  # True or False"
   ],
   "metadata": {
    "collapsed": false
   }
  },
  {
   "cell_type": "code",
   "execution_count": null,
   "metadata": {},
   "outputs": [],
   "source": [
    "#@title Set S3 File Info\n",
    "\n",
    "s3_metadata = S3Metadata(\n",
    "    org_id=os.environ['ORG_ID'],\n",
    "    mocap_types=mocap_types,\n",
    "    movement_type=movement_type,\n",
    "    handedness=handedness,\n",
    "    file_type=file_type,\n",
    ")\n",
    "\n",
    "s3_df = rtk.download_s3_summary_df(s3_metadata)"
   ]
  },
  {
   "cell_type": "code",
   "execution_count": null,
   "outputs": [],
   "source": [
    "#@title Optional Look Up Player by Name\n",
    "\n",
    "name_to_look_up = \"Jacob deGrom\"\n",
    "\n",
    "rtk.find_player_matches(s3_df, name_to_look_up, match_threshold=50., max_results=5)"
   ],
   "metadata": {
    "collapsed": false
   }
  },
  {
   "cell_type": "code",
   "execution_count": null,
   "metadata": {},
   "outputs": [],
   "source": [
    "#@title Display the Interface for Selecting the Primary Data Segment to Analyze\n",
    "\n",
    "# Run this cell to display the dropdown menus and reset all options to NULL\n",
    "primary_segment_widget = rtk.create_interactive_widget(s3_df)\n",
    "display(primary_segment_widget)"
   ]
  },
  {
   "cell_type": "code",
   "execution_count": null,
   "metadata": {},
   "outputs": [],
   "source": [
    "#@title Set Primary Analysis Segment Info\n",
    "\n",
    "primary_segment_data = primary_segment_widget.children[1].result\n",
    "primary_analysis_segment = PlayerMetadata(\n",
    "    org_player_ids=primary_segment_data[\"org_player_ids\"],\n",
    "    session_dates=primary_segment_data[\"session_dates\"],\n",
    "    session_nums=primary_segment_data[\"session_nums\"],\n",
    "    session_date_start=primary_segment_data[\"session_date_start\"],\n",
    "    session_date_end=primary_segment_data[\"session_date_end\"],\n",
    "    year=primary_segment_data[\"year\"],\n",
    "    org_movement_id=None, # set the play GUID for the skeleton animation; None defaults to the first play\n",
    "    s3_metadata=s3_metadata,\n",
    ")\n",
    "\n",
    "primary_segment_summary_df = rtk.filter_s3_summary_df(primary_analysis_segment, s3_df)\n",
    "\n",
    "# Common Issue:\n",
    "# If no data files are returned here,\n",
    "# check that the segment selection widget and the S3 File Info above are set correctly,\n",
    "# also if the cells were updated after running once, check that they were run again with any new selections.\n",
    "\n",
    "# List all Available S3 data for the Primary Analysis Segment\n",
    "available_s3_keys = rtk.list_available_s3_keys(os.environ['ORG_ID'], primary_segment_summary_df)\n",
    "# Load the Primary Analysis Segment into an Analysis Dictionary with Mean and Standard Dev DataFrames\n",
    "primary_segment_data_df = rtk.load_games_to_df_from_s3_paths(primary_segment_summary_df['s3_path_delivery'].tolist())\n",
    "\n",
    "if add_stats_api:\n",
    "    print('Adding data from the Stats API...')\n",
    "    primary_segment_data_df = decorate_primary_segment_df_with_stats_api(primary_segment_data_df)\n",
    "    print(\"Available Pitch Types\")\n",
    "    print(primary_segment_data_df['pitch_type'].unique())\n",
    "\n",
    "# Common Issue:\n",
    "# Missing element: data integrity issues in parsing. Majority of data is still likely fine.\n",
    "# Common metrics to filter by are: start_speed, end_speed, spin_rate, spin_direction, zone, pitch_type"
   ]
  },
  {
   "cell_type": "code",
   "execution_count": null,
   "outputs": [],
   "source": [
    "#@title Optional: After adding the Stats API data, uncomment below to filter the data\n",
    "\n",
    "# # FILTER BY PITCH TYPES\n",
    "# pitch_types = {'Four-Seam Fastball', 'Curveball'}  # list the pitch types you want to include\n",
    "# primary_segment_data_df = primary_segment_data_df.loc[\n",
    "#     primary_segment_data_df['pitch_type'].isin(pitch_types)\n",
    "# ].copy().reset_index(drop=True)\n",
    "\n",
    "# # FILTER BY A VELO RANGE\n",
    "# velo_lo = 90\n",
    "# velo_hi = 100\n",
    "# primary_segment_data_df = primary_segment_data_df[\n",
    "#     (primary_segment_data_df[\"start_speed\"] > velo_lo) & (primary_segment_data_df[\"start_speed\"] < velo_hi)\n",
    "# ].copy().reset_index(drop=True)\n",
    "\n",
    "# # Uncomment to print number of rows returned by filters\n",
    "# print('Num available rows:', len(primary_segment_data_df))"
   ],
   "metadata": {
    "collapsed": false
   }
  },
  {
   "cell_type": "code",
   "execution_count": null,
   "outputs": [],
   "source": [
    "#@title Optional: Modify below to add / filter using the MLB Stats API and / or Custom Metadata\n",
    "\n",
    "# If you do not want to add custom metadata, skip this cell or run it without modification.\n",
    "\n",
    "# Otherwise, if you do want to add custom metadata...\n",
    "# 1) Upload a CSV with a pitch ID column that can pair with the MoCap data\n",
    "# * Note that the play ID with the MoCap data is the play GUID from the Stats API *\n",
    "# 2) Type the filename for the uploaded CSV\n",
    "custom_metadata_filename = ''\n",
    "# 3) Set the name of the column with the pitch ID for merging\n",
    "metadata_play_id_name = 'play_id'\n",
    "\n",
    "# if you want to filter based on the custom metadata, modify below as needed...\n",
    "col_for_filtering = 'pitch_type'  # name of column for filtering\n",
    "col_values_to_filter_on = ['FA']  # list column vals to filter on\n",
    "\n",
    "if len(custom_metadata_filename.strip()) > 0:\n",
    "    print('Adding and filtering with custom metadata...')\n",
    "    custom_metadata_df = pd.read_csv(custom_metadata_filename.strip())\n",
    "    \n",
    "    primary_segment_data_df = rtk.filter_df_on_custom_metadata(\n",
    "      primary_segment_data_df, custom_metadata_df, metadata_play_id_name,\n",
    "      metadata_col=col_for_filtering, vals_to_keep=col_values_to_filter_on\n",
    "    )\n",
    "\n",
    "else:\n",
    "    custom_metadata_df = None\n",
    "    \n",
    "print(\"Num available rows:\", len(primary_segment_data_df))\n",
    "print('Here is a 5 row sample...')\n",
    "primary_segment_data_df.head()"
   ],
   "metadata": {
    "collapsed": false
   }
  },
  {
   "cell_type": "code",
   "execution_count": null,
   "metadata": {},
   "outputs": [],
   "source": [
    "#@title Load data into format for processing\n",
    "\n",
    "primary_segment_dict = rtk.load_data_into_analysis_dict(primary_analysis_segment, primary_segment_data_df, segment_label=primary_segment_label)"
   ]
  },
  {
   "cell_type": "code",
   "execution_count": null,
   "metadata": {},
   "outputs": [],
   "source": [
    "#@title Display the Interface for Selecting the Comparison Data Segment to Analyze\n",
    "\n",
    "comparison_segment_widget = rtk.create_interactive_widget(s3_df)\n",
    "display(comparison_segment_widget)"
   ]
  },
  {
   "cell_type": "code",
   "execution_count": null,
   "metadata": {},
   "outputs": [],
   "source": [
    "#@title Optional - Set Comparison Analysis Segment Inputs\n",
    "\n",
    "comparison_s3_metadata = s3_metadata\n",
    "comparison_segment_data = comparison_segment_widget.children[1].result\n",
    "\n",
    "comparison_analysis_segment = PlayerMetadata(\n",
    "    org_player_ids=comparison_segment_data[\"org_player_ids\"],\n",
    "    session_dates=comparison_segment_data[\"session_dates\"],\n",
    "    session_nums=comparison_segment_data[\"session_nums\"],\n",
    "    session_date_start=comparison_segment_data[\"session_date_start\"],\n",
    "    session_date_end=comparison_segment_data[\"session_date_end\"],\n",
    "    year=comparison_segment_data[\"year\"],\n",
    "    org_movement_id=None, # set the play GUID for the skeleton animation; None defaults to the first play\n",
    "    s3_metadata=comparison_s3_metadata,\n",
    ")\n",
    "\n",
    "comparison_segment_summary_df = rtk.filter_s3_summary_df(comparison_analysis_segment, s3_df)\n",
    "comparison_segment_data_df = rtk.load_games_to_df_from_s3_paths(comparison_segment_summary_df['s3_path_delivery'].tolist())\n",
    "\n",
    "if add_stats_api:\n",
    "    print('Adding data from the Stats API...')\n",
    "    comparison_segment_data_df = decorate_primary_segment_df_with_stats_api(comparison_segment_data_df)\n",
    "    print(\"Available Pitch Types\")\n",
    "    print(comparison_segment_data_df['pitch_type'].unique())\n",
    "\n",
    "# Common Issue:\n",
    "# Missing element: data integrity issues in parsing. Majority of data is still likely fine.\n",
    "# Common metrics to filter by are: start_speed, end_speed, spin_rate, spin_direction, zone, pitch_type"
   ]
  },
  {
   "cell_type": "code",
   "execution_count": null,
   "outputs": [],
   "source": [
    "#@title Optional: After adding the Stats API data, uncomment below to filter the data\n",
    "\n",
    "# # FILTER BY PITCH TYPES\n",
    "# pitch_types = {'Four-Seam Fastball', 'Curveball'}  # list the pitch types you want to include\n",
    "# comparison_segment_data_df = comparison_segment_data_df.loc[\n",
    "#     comparison_segment_data_df['pitch_type'].isin(pitch_types)\n",
    "# ].copy().reset_index(drop=True)\n",
    "\n",
    "# # FILTER BY A VELO RANGE\n",
    "# velo_lo = 90\n",
    "# velo_hi = 100\n",
    "# comparison_segment_data_df = comparison_segment_data_df[\n",
    "#     (comparison_segment_data_df[\"start_speed\"] >= velo_lo) & (comparison_segment_data_df[\"start_speed\"] <= velo_hi)\n",
    "# ].copy().reset_index(drop=True)\n",
    "\n",
    "# # Uncomment to print number of rows returned by filters\n",
    "# print('Num available rows:', len(comparison_segment_data_df))"
   ],
   "metadata": {
    "collapsed": false
   }
  },
  {
   "cell_type": "code",
   "execution_count": null,
   "outputs": [],
   "source": [
    "#@title Optional: Modify below to filter using the Custom Metadata added Above\n",
    "\n",
    "comp_seg_col_for_filtering = 'pitch_type'  # type name of column for filtering\n",
    "comp_seg_col_values_to_filter_on = ['SL']  # list column vals to filter on\n",
    "\n",
    "if custom_metadata_df is not None:\n",
    "    print('Adding custom metadata...')\n",
    "    comparison_segment_data_df = rtk.filter_df_on_custom_metadata(\n",
    "        comparison_segment_data_df, custom_metadata_df, metadata_play_id_name,\n",
    "        metadata_col=comp_seg_col_for_filtering,\n",
    "        vals_to_keep=comp_seg_col_values_to_filter_on\n",
    "    )\n",
    "    \n",
    "print(\"Num available rows:\", len(comparison_segment_data_df))\n",
    "print('Here is a 5 row sample...')\n",
    "comparison_segment_data_df.head()"
   ],
   "metadata": {
    "collapsed": false
   }
  },
  {
   "cell_type": "code",
   "execution_count": null,
   "metadata": {},
   "outputs": [],
   "source": [
    "comparison_segment_dict = rtk.load_data_into_analysis_dict(comparison_analysis_segment, comparison_segment_data_df, segment_label=comparison_segment_label)\n",
    "\n",
    "# Common Issue:\n",
    "# If no data files are returned here,\n",
    "# check that the segment selection widget and the S3 File Info above are set correctly,\n",
    "# also if the cells were updated after running once, check that they were run again with any new selections."
   ]
  },
  {
   "cell_type": "code",
   "execution_count": null,
   "metadata": {},
   "outputs": [],
   "source": [
    "#@title Put One or Two Analysis Dicts into a list to be sent to AWS for Analysis\n",
    "\n",
    "# If you did not add any comparison segment, uncomment and comment below so the list only includes the primary segment\n",
    "# analysis_dicts = [primary_segment_dict]\n",
    "\n",
    "analysis_dicts = [primary_segment_dict, comparison_segment_dict]"
   ]
  },
  {
   "cell_type": "code",
   "execution_count": null,
   "metadata": {},
   "outputs": [],
   "source": [
    "#@title Optional - Create Simple Comparison Plots\n",
    "\n",
    "# Available time options for the x_column include: 'time_from_max_hand', 'norm_time', 'rel_frame', 'time'\n",
    "x_column = 'time_from_max_hand'\n",
    "\n",
    "# Below are examples of possible joint angles of interest for a left-handed pitcher,\n",
    "# feel free to update to any available data from the INVERSE KINEMATICS file type here https://docs.rebootmotion.com/,\n",
    "# or if your file type is MOMENTUM_ENERGY, you can update \"y_columns\" to columns from that file type\n",
    "y_columns = [\n",
    "    'pelvis_rot', 'pelvis_side',\n",
    "    'torso_rot', 'torso_side', 'torso_ext',\n",
    "    'left_shoulder_rot', 'left_shoulder_flex', 'left_shoulder_abd',\n",
    "    'left_elbow'\n",
    "]\n",
    "\n",
    "# Set the y-axis label to whatever is appropriate for the y-columns above\n",
    "y_axis_label = \"joint angle (deg)\"\n",
    "\n",
    "# Update to the number of standard deviations you want to shade in the plot relative to the mean\n",
    "stand_devs_to_shade = 1.0\n",
    "\n",
    "# Set to true to plot the time derivative of each y_column above, which will not shade stand_devs\n",
    "do_plot_velocity = False\n",
    "\n",
    "mpl_figs = []\n",
    "\n",
    "for y_column in y_columns:\n",
    "\n",
    "    mpl_fig = plt.figure()\n",
    "\n",
    "    for segment_dict in analysis_dicts:\n",
    "\n",
    "        if do_plot_velocity:\n",
    "            y = segment_dict['df_mean'][y_column].diff() / segment_dict['df_mean']['time'].diff()\n",
    "\n",
    "        else:\n",
    "            y = segment_dict['df_mean'][y_column]\n",
    "\n",
    "            y_lo = segment_dict['df_mean'][y_column] - (stand_devs_to_shade * segment_dict['df_std'][y_column])\n",
    "            y_hi = segment_dict['df_mean'][y_column] + (stand_devs_to_shade * segment_dict['df_std'][y_column])\n",
    "\n",
    "            plt.fill_between(segment_dict['df_mean'][x_column], y_lo, y_hi, alpha=0.4)\n",
    "\n",
    "        plt.plot(segment_dict['df_mean'][x_column], y, label=segment_dict['segment_label'])\n",
    "\n",
    "    plt.ylabel(y_axis_label)\n",
    "    # plt.ylim([-180, 180])  # uncomment to limit the height of the y-axis\n",
    "\n",
    "    plt.xlabel(x_column)\n",
    "    # plt.xlim([-1, 0.1])  # uncomment to limit the width of the x-axis\n",
    "\n",
    "    plt.title(y_column)\n",
    "\n",
    "    plt.legend()\n",
    "\n",
    "    plt.grid()\n",
    "\n",
    "    plt.show()\n",
    "\n",
    "    mpl_figs.append(mpl_fig)\n"
   ]
  },
  {
   "cell_type": "code",
   "execution_count": null,
   "metadata": {},
   "outputs": [],
   "source": [
    "#@title Optional - Save Plots to a PDF\n",
    "\n",
    "from matplotlib.backends.backend_pdf import PdfPages\n",
    "\n",
    "pdf_file_name = 'analysis.pdf'\n",
    "\n",
    "pdf_analysis = PdfPages(pdf_file_name)\n",
    "\n",
    "for mpl_fig in mpl_figs:\n",
    "\n",
    "    pdf_analysis.savefig(mpl_fig)\n",
    "\n",
    "pdf_analysis.close()\n",
    "\n",
    "print('Saved plots to', pdf_file_name)"
   ]
  },
  {
   "cell_type": "code",
   "execution_count": null,
   "metadata": {
    "id": "tN8xEHVtIwLE"
   },
   "outputs": [],
   "source": [
    "#@title Get Population Inverse Kinematics Data from S3\n",
    "\n",
    "print('Loading data from:', s3_metadata.s3_population_prefix)\n",
    "\n",
    "print('Downloading population mean...')\n",
    "pop_mean_df = wr.s3.read_csv([f\"{s3_metadata.s3_population_prefix}mean_ik.csv\"], index_col=[0])\n",
    "\n",
    "print('Downloading population standard deviation...')\n",
    "pop_std_df = wr.s3.read_csv([f\"{s3_metadata.s3_population_prefix}std_ik.csv\"], index_col=[0])\n",
    "\n",
    "print('Done!')\n",
    "\n",
    "# Common Issue:\n",
    "# If no data files are returned here,\n",
    "# check that the S3 File Info above is set correctly.\n",
    "# Note that currently population data is only being aggregated for the Hawk-Eye HFR mocap type."
   ]
  },
  {
   "cell_type": "code",
   "execution_count": null,
   "metadata": {
    "colab": {
     "base_uri": "https://localhost:8080/"
    },
    "executionInfo": {
     "elapsed": 206,
     "status": "ok",
     "timestamp": 1681975443426,
     "user": {
      "displayName": "Jimmy Buffi",
      "userId": "02111946216068691065"
     },
     "user_tz": 420
    },
    "id": "qjra7LRfl8ni",
    "outputId": "e5a8732d-2fd7-4875-c6f4-8ffa0661543f"
   },
   "outputs": [],
   "source": [
    "#@title Inspect Available Joint Angle Names\n",
    "\n",
    "joint_angle_names = rtk.get_available_joint_angles(analysis_dicts)\n",
    "print(f\"Available Joint Angles:\\nn={len(joint_angle_names)}\\n{joint_angle_names}\")"
   ]
  },
  {
   "cell_type": "code",
   "execution_count": null,
   "metadata": {
    "id": "fVpHElJ84Fq-"
   },
   "outputs": [],
   "source": [
    "#@title Set Plot Information for Synchronized Animation\n",
    "\n",
    "time_column_to_plot = 'time_from_max_hand'  # seconds from max dom hand velo\n",
    "\n",
    "joint_angles_to_plot = ['torso_side', 'left_elbow']  # list of joint angles to plot below, from available angles above\n",
    "\n",
    "# set to True to plot the mean joint angle trace across the selection,\n",
    "# set to False to plot the joint angle trace for the play specified by the play_guid in the analysis_dict from that cell above\n",
    "plot_joint_angle_mean = True\n",
    "\n",
    "# set to True to write an html file for each joint angle skeleton animation\n",
    "write_individual_html = False\n",
    "\n",
    "# step size between animation frames\n",
    "frame_step = 25"
   ]
  },
  {
   "cell_type": "code",
   "execution_count": null,
   "metadata": {
    "colab": {
     "base_uri": "https://localhost:8080/",
     "height": 1000
    },
    "executionInfo": {
     "elapsed": 13127,
     "status": "ok",
     "timestamp": 1681976790284,
     "user": {
      "displayName": "Jimmy Buffi",
      "userId": "02111946216068691065"
     },
     "user_tz": 420
    },
    "id": "qLA-7XUDRhZr",
    "outputId": "22d51ea6-1ca5-459c-e1fb-f439d2f96d7d",
    "pycharm": {
     "is_executing": true
    }
   },
   "outputs": [],
   "source": [
    "#@title Create Animation by Sending Plot Information to AWS\n",
    "\n",
    "figs = []\n",
    "\n",
    "for joint_angle_to_plot in joint_angles_to_plot:\n",
    "    fig = rtk.get_animation(boto3_session, analysis_dicts, pop_mean_df, pop_std_df, time_column_to_plot, joint_angle_to_plot, plot_joint_angle_mean, frame_step=frame_step)\n",
    "  \n",
    "    if write_individual_html:\n",
    "        fig.write_html(f'{joint_angle_to_plot}_animation.html', full_html=True, include_plotlyjs='cdn')\n",
    "\n",
    "    figs.append(fig)\n",
    "\n",
    "    fig.show()"
   ]
  },
  {
   "cell_type": "code",
   "execution_count": null,
   "metadata": {
    "cellView": "form",
    "colab": {
     "base_uri": "https://localhost:8080/",
     "height": 1000
    },
    "executionInfo": {
     "elapsed": 10824,
     "status": "ok",
     "timestamp": 1681844281050,
     "user": {
      "displayName": "Jimmy Buffi",
      "userId": "02111946216068691065"
     },
     "user_tz": 420
    },
    "id": "80zMOFsNBZbK",
    "outputId": "416f996b-994e-4d56-bfc9-5f98f74d5353",
    "scrolled": true
   },
   "outputs": [],
   "source": [
    "#@title Create Joint Angle HTML Plots\n",
    "import numpy as np\n",
    "\n",
    "joint_angle_names_no_zeros = [\n",
    "    angle for angle in joint_angle_names \n",
    "    if not np.allclose(pop_mean_df[angle].values, np.zeros(len(pop_mean_df)))\n",
    "    ]\n",
    "\n",
    "joint_angle_lists = rtk.list_chunks(joint_angle_names_no_zeros, 3)\n",
    "\n",
    "plot_colors = ['rgb(31, 119, 180)', 'rgb(255, 127, 14)',\n",
    "               'rgb(44, 160, 44)', 'rgb(214, 39, 40)',\n",
    "               'rgb(148, 103, 189)']\n",
    "\n",
    "time_label = 'time_from_max_hand'\n",
    "figs_angles = []\n",
    "\n",
    "for joint_angle_list in joint_angle_lists:\n",
    "\n",
    "    fig = rtk.get_joint_plot(boto3_session, analysis_dicts, pop_mean_df, pop_std_df, time_label, joint_angle_list)\n",
    "    fig.show()\n",
    "    figs_angles.append(fig)"
   ]
  },
  {
   "cell_type": "code",
   "execution_count": null,
   "metadata": {
    "colab": {
     "base_uri": "https://localhost:8080/"
    },
    "executionInfo": {
     "elapsed": 224,
     "status": "ok",
     "timestamp": 1681844281269,
     "user": {
      "displayName": "Jimmy Buffi",
      "userId": "02111946216068691065"
     },
     "user_tz": 420
    },
    "id": "rb2TmzIE3fMX",
    "outputId": "5cd4a546-d967-459f-e589-41bd302be428"
   },
   "outputs": [],
   "source": [
    "#@title Write Report HTML to Local Folder\n",
    "rtk.save_figs_to_html(figs+figs_angles)"
   ]
  },
  {
   "cell_type": "code",
   "execution_count": null,
   "metadata": {},
   "outputs": [],
   "source": []
  }
 ],
 "metadata": {
  "colab": {
   "provenance": []
  },
  "gpuClass": "standard",
  "kernelspec": {
   "display_name": "Python 3 (ipykernel)",
   "language": "python",
   "name": "python3"
  },
  "language_info": {
   "codemirror_mode": {
    "name": "ipython",
    "version": 3
   },
   "file_extension": ".py",
   "mimetype": "text/x-python",
   "name": "python",
   "nbconvert_exporter": "python",
   "pygments_lexer": "ipython3",
   "version": "3.9.17"
  }
 },
 "nbformat": 4,
 "nbformat_minor": 4
}<|MERGE_RESOLUTION|>--- conflicted
+++ resolved
@@ -31,13 +31,8 @@
    "source": [
     "#@title Install Python Package\n",
     "\n",
-<<<<<<< HEAD
-    "%pip install git+https://github.com/RebootMotion/reboot-toolkit.git@v2.4.2#egg=reboot_toolkit > /dev/null\n",
-    "%pip install git+https://github.com/RebootMotion/mlb-statsapi.git@v1.1.0#egg=mlb_statsapi > /dev/null\n",
-=======
     "!pip install git+https://github.com/RebootMotion/reboot-toolkit.git@v2.7.1#egg=reboot_toolkit > /dev/null\n",
     "!pip install git+https://github.com/RebootMotion/mlb-statsapi.git@v1.1.0#egg=mlb_statsapi > /dev/null\n",
->>>>>>> d1448c5d
     "!echo \"Done Installing\""
    ]
   },
@@ -66,65 +61,6 @@
   {
    "cell_type": "code",
    "execution_count": null,
-<<<<<<< HEAD
-   "metadata": {},
-   "outputs": [],
-   "source": [
-    "#@title User Input - No code changes required below this section, just enter information in forms\n",
-    "\n",
-    "# Update the below info to match your desired analysis information\n",
-    "# Common changes you might want to make:\n",
-    "\n",
-    "# To analyze both Hawk-Eye HFR data from the Stats API,\n",
-    "# and also Hawk-Eye Action files (e.g. from the DSP),\n",
-    "#  set mocap_types=[MocapType.HAWKEYE_HFR, MocapType.HAWKEYE]\n",
-    "\n",
-    "# To analyze baseball-hitting,\n",
-    "# set movement_type=MovementType.BASEBALL_HITTING\n",
-    "\n",
-    "# To analyze right-handed players,\n",
-    "# set handedness=Handedness.RIGHT\n",
-    "\n",
-    "# To analyze data from the momentum and energy files,\n",
-    "# set file_type=FileType.MOMENTUM_ENERGY\n",
-    "\n",
-    "# See https://docs.rebootmotion.com/ for all available file types and the data in each\n",
-    "mocap_types = [MocapType.HAWKEYE_HFR]\n",
-    "movement_type = MovementType.BASEBALL_PITCHING\n",
-    "handedness = Handedness.LEFT\n",
-    "file_type = FileType.INVERSE_KINEMATICS\n",
-    "\n",
-    "# Update the label to whatever you'd like to be displayed in the visuals\n",
-    "primary_segment_label = 'Primary Segment'\n",
-    "comparison_segment_label = 'Comparison Segment'"
-   ]
-  },
-  {
-   "cell_type": "markdown",
-   "metadata": {},
-   "source": [
-    "# Authenticating the Reboot Motion Toolkit\n",
-    "\n",
-    "You can choose to authenticate the Reboot Motion Toolkit in one of two ways.\n",
-    "\n",
-    "1. **Using a JSON credentials string** (default): If you choose this option, you will be prompted to enter a JSON string containing your credentials during the next step. You can obtain your credentials string from the [Reboot Motion Dashboard](https://dashboard.rebootmotion.com/).\n",
-    "```\n",
-    "\"{\\\"aws_access_key_id\\\": \\\"xxxxxxxxxxxxxxxxxxxx\\\", \\\"aws_secret_access_key\\\": \\\"xxxxxxxxxxxxxxxxxxxx\\\", \\\"aws_session_token\\\": \\\"xxxxxxxxxxxxxxxxxxxx\\\", \\\"aws_default_region\\\": \\\"us-west-1\\\", \\\"org_id\\\": \\\"org-example\\\"}\"\n",
-    "```\n",
-    "\n",
-    "2. **Using a .env file.** If you choose this option, you must upload a .env file to the local filesystem (the same directory as this notebook.) The .env file must contain the following variables:\n",
-    "```\n",
-    "ORG_ID=<Your Reboot Motion Org ID>\n",
-    "AWS_ACCESS_KEY_ID=<Your AWS Access Key ID>\n",
-    "AWS_SECRET_ACCESS_KEY=<Your AWS Secret Access Key>\n",
-    "```"
-   ]
-  },
-  {
-   "cell_type": "code",
-   "execution_count": null,
-=======
->>>>>>> d1448c5d
    "metadata": {
     "colab": {
      "base_uri": "https://localhost:8080/"
@@ -145,7 +81,13 @@
    "outputs": [],
    "source": [
     "#@title AWS Credentials\n",
-    "boto3_session = setup_aws()"
+    "\n",
+    "# Upload your Organization's .env file to the local file system, per https://pypi.org/project/python-dotenv/\n",
+    "#\n",
+    "# Also, update the org_id in the field below to your own org_id\n",
+    "# (note this isn't strictly necessary, the .env file will override what's written here)\n",
+    "\n",
+    "boto3_session = setup_aws(org_id=\"org-mlbbiomech\", aws_default_region=\"us-west-1\")"
    ]
   },
   {
@@ -678,7 +620,8 @@
     "outputId": "22d51ea6-1ca5-459c-e1fb-f439d2f96d7d",
     "pycharm": {
      "is_executing": true
-    }
+    },
+    "scrolled": false
    },
    "outputs": [],
    "source": [
@@ -804,5 +747,5 @@
   }
  },
  "nbformat": 4,
- "nbformat_minor": 4
+ "nbformat_minor": 1
 }